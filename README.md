
<div align="center">

# **Bittensor Map Reduce** <!-- omit in toc -->
[![Discord Chat](https://img.shields.io/discord/308323056592486420.svg)](https://discord.com/channels/799672011265015819/1163969538191269918)
[![License: MIT](https://img.shields.io/badge/License-MIT-yellow.svg)](https://opensource.org/licenses/MIT) 

---

### The Incentivized Internet <!-- omit in toc -->

[Discord](https://discord.gg/bittensor) • [Network](https://taostats.io/) • [Research](https://bittensor.com/whitepaper)

</div>

# Introduction


The Bittensor Subnet 10 (Map Reduce Subnet) incentivizes miners by offering rewards for contributing network bandwidth and memory resources.

A broadcast subnet leverages the bandwidth of multiple peers to transfer large data from point to A to multiple point Bs without needing to leverage large quantities of your own upload. The concept is simple, a large file D can be split into multiple chunks and sent to N intermediate peers (usually with redundancy) and then forwarded onward to B additional endpoints in an N by B full bipartite fashion. The inverse operation is also valuable, where data DxB large data files can be aggregated from B peers by leveraging the bandwidth of N intermediaries. 

In the forward 'map' operation a file D is broken into chunks and split across the N peers each of whom then forwards their chunk to B endpoints allowing each downloading peer to recieve the full file of size D with the sending peer needing an upload of only size D. The backward operation, 'reduce', acts in reverse, the K receiving peers fan out their response data D in chunks to the N intermediary peers who then aggregate the chunks from each other and finally send the sum of total chunks back to the sending peer A. 

The map-reduce cycle is essential for reducing the bandwidth by a factor of K on the running peers which is essential for the training of machine learning models in a distributed setting. This template is a protoype for incentivizing the speed at which this operation can take place by validating both the consistency and operation speed of a map-reduce.    

---

# How it works
![Map Reduce Diagram](map_reduce.svg)

The diagram illustrates the workflow of a distributed map-reduce system with an integrated validation mechanism:

Peer Gradient Splitting:

Peers do machine training and generate unique gradients.
These gradients are divided into segments (Seg1, Seg2, Seg3 in the diagram), which are then distributed among the miners (Miner1, Miner2, Miner3 in the diagram).

Miner Gradient Processing:

Each miner receives segments from the peers. The miners perform computations on these segments, which could involve averaging, sum or other forms of data processing.
After processing, each miner holds an averaged gradient segment, denoted as g^ (1) for Miner1, g^ (2) for Miner2, and g^ (3) for Miner3.

Gradient Broadcasting and Aggregation:

The miners then broadcast their processed gradient segments back to all peers.
Each peer collects these averaged gradient segments, reconstructing the full set of averaged gradients, which could then be used for further computations or iterations within a larger algorithm.

Validation:

A validator independently samples small subsets of data from both the peers and the miners.
The validator's role is to confirm that the miners' computations are accurate and that the integrity of the data remains intact through the process.
This system ensures the distributed processing of data with a check-and-balance system provided by the validator. This validation step is crucial for maintaining the reliability of the distributed computation, especially in decentralized or trustless environments where the computation's correctness cannot be taken for granted.

# Installation
This repository requires python3.8 or higher. To install, simply clone this repository and install the requirements.

## Install Dependencies
```bash
git clone https://github.com/dream-well/map-reduce-subnet
cd map-reduce-subnet
python -m pip install -e .
```


# Running Miner

## Prerequisites

For running a miner, you need enough resources.
The minimal requirements for running a miner are 

- Public IP address
- Network bandwidth: 1Gbps
- RAM: 10GB

Recommended hardware requirement:
- Network bandwidth: 10Gbps
- RAM: 32GB

Note: Higher network bandwidth and RAM can lead to more rewards.

## Running Miner Script

Run the miner using the following script:

```bash
# To run the miner
python3 neurons/miner.py
    --netuid 10  # The subnet id you want to connect to
    --subtensor.network finney  # blockchain endpoint you want to connect
    --wallet.name <your miner wallet> # name of your wallet
    --wallet.hotkey <your miner hotkey> # hotkey name of your wallet
    --logging.debug # Run in debug mode, alternatively --logging.trace for trace mode
```

Important Note: Operating multiple miners from a single machine (using the same IP address) may result in reduced rewards. For optimal performance and reward maximization, it is recommended to run each miner on a separate machine.

# Running Validator

Validators oversee data transfer processes and ensure the accuracy and integrity of data transfers.

## Prerequisites

1. (Optional) I recommend to run subtensor instance locally
```bash
git clone https://github.com/opentensor/subtensor.git
cd subtensor
docker compose up --detach
```

2. For validating, you need to setup benchmark bots first.

### Setup Benchmark Bots
Validators should set up at least 3 benchmark bots (more bots lead to faster validation). 
<<<<<<< HEAD
Each bot should run on a different machine with a minimum of 4GB RAM and 1Gbps network bandwidth.
=======
You can install one of the bots directly on your validator machine. 
Each bot should run on a different machine with a minimum of 24GB RAM and 1Gbps network bandwidth.
>>>>>>> 7ea2db31

Minimum hardware requirement:
- RAM: 4GB
- Network: 1Gbps

Recommended hardware requirement:
- RAM: 8GB
- Network: 10Gbps

```bash
# To run the benchmark bot
python3 neurons/benchmark.py
    --subtensor.network local  # blockchain endpoint you want to connect
    --wallet.name <your benchmark wallet> # name of your wallet
    --wallet.hotkey <your benchmark hotkey> # hotkey name of your wallet, you can create a new wallet for benchmark and register in validator.config.json
    --validator.uid <your validator uid> # your validator uid
```

## Configuration with validator.config.json

Modify validator.config.json with appropriate settings, including hotkeys for benchmark bots.

```bash
cp example.validator.config.json validator.config.json
```

```json
{
	"subtensor.network": "local",
	"netuid": 10,
	"wallet.name": "your wallet name",
	"wallet.hotkey": "your validator hotkey",
	"max_bandwidth": 10737418240,
	"auto_update": "patch",
	"benchmark_hotkeys": [
		"",
		"",
		"",
		"",
		"",
		"",
		"",
		"",
		"",
		""
	]
}
```

- max_bandwidth: The maximum bandwidth of your benchmark bots. (default 10 Gb)
- benchmark_hotkeys: The hotkeys of your benchmark bots. (default 5 bots)

## Running Validator Script

```bash
cd neurons
# To run the validator
python validator.py 
    --netuid 10 # The subnet id you want to connect to
    --subtensor.network local # blockchain endpoint you want to connect
    --wallet.name <your validator wallet>  # name of your wallet
    --wallet.hotkey <your validator hotkey> # hotkey name of your wallet
    --logging.debug # Run in debug mode, alternatively --logging.trace for trace mode
```

---

## User Guide

```bash
git clone https://github.com/dream-well/map-reduce-subnet
cd map-reduce-subnet
python -m pip install -e .
```

```python
import torch
import time
from peer.peer import Peer
import bittensor as bt
from argparse import ArgumentParser

parser = ArgumentParser()
parser.add_argument('--validator.uid', type = int, default= 0, help='Validator UID')
parser.add_argument('--netuid', type = int, default=10, help='Map Reduce Subnet NetUID')
parser.add_argument('--rank', type = int, default=1, help='Rank of the peer')
parser.add_argument('--count', type = int, default=1, help='Number of peers')

config = bt.config(
    parser=parser
)

wallet = bt.wallet(config=config)

# size for testing, set to 100 MB
test_size = 100 * 1024 * 1024

def train(rank, peer_count, bandwidth, wallet, validator_uid, netuid, network ):
    bt.logging.info(f"🔷 Starting peer with rank {rank} netuid: {netuid}")
    # Initialize Peer instance
    peer = Peer(rank, peer_count, bandwidth, wallet, validator_uid, netuid, network)

    # Initialize process group with the fetched configuration
    peer.init_process_group()

    weights = None

    if rank == 1: # if it is the first peer
        weights = torch.rand((int(test_size / 4), 1), dtype=torch.float32)
        peer.broadcast(weights)
    else:
        weights = peer.broadcast(weights)

    epoch = 2

    # Your training loop here
    bt.logging.info(f"Peer {rank} is training...")    
    for i in range(epoch):

        bt.logging.success(f"🟢 Epoch: {i}")
        # Replace this with actual training code
        time.sleep(5)
        
        # After calculating gradients
        gradients = torch.ones((int(test_size / 4), 1), dtype=torch.float32)
        if rank == 1:
            gradients = torch.ones((int(test_size / 4), 1), dtype=torch.float32) * 3

        # All-reducing the gradients
        gradients = peer.all_reduce(gradients)
    
    peer.destroy_process_group()
    print(f"Peer {rank} has finished training.")

if __name__ == '__main__':
    train(config.rank, config.peer_count, test_size, wallet, config.validator.uid, config.netuid, config.subtensor.network)

```

User also can test the map-reduce subnet by running test.py
```bash
python3 test/test.py --subtensor.network local --wallet.name <wallet name> --wallet.hotkey <hotkey name> --validator.uid <validator uid>
```


## License
This repository is licensed under the MIT License.
```text
# The MIT License (MIT)
# Copyright © 2023 ChainDude

# Permission is hereby granted, free of charge, to any person obtaining a copy of this software and associated
# documentation files (the “Software”), to deal in the Software without restriction, including without limitation
# the rights to use, copy, modify, merge, publish, distribute, sublicense, and/or sell copies of the Software,
# and to permit persons to whom the Software is furnished to do so, subject to the following conditions:

# The above copyright notice and this permission notice shall be included in all copies or substantial portions of
# the Software.

# THE SOFTWARE IS PROVIDED “AS IS”, WITHOUT WARRANTY OF ANY KIND, EXPRESS OR IMPLIED, INCLUDING BUT NOT LIMITED TO
# THE WARRANTIES OF MERCHANTABILITY, FITNESS FOR A PARTICULAR PURPOSE AND NONINFRINGEMENT. IN NO EVENT SHALL
# THE AUTHORS OR COPYRIGHT HOLDERS BE LIABLE FOR ANY CLAIM, DAMAGES OR OTHER LIABILITY, WHETHER IN AN ACTION
# OF CONTRACT, TORT OR OTHERWISE, ARISING FROM, OUT OF OR IN CONNECTION WITH THE SOFTWARE OR THE USE OR OTHER
# DEALINGS IN THE SOFTWARE.
```
<|MERGE_RESOLUTION|>--- conflicted
+++ resolved
@@ -113,12 +113,8 @@
 
 ### Setup Benchmark Bots
 Validators should set up at least 3 benchmark bots (more bots lead to faster validation). 
-<<<<<<< HEAD
+You can install one of the bots directly on your validator machine. 
 Each bot should run on a different machine with a minimum of 4GB RAM and 1Gbps network bandwidth.
-=======
-You can install one of the bots directly on your validator machine. 
-Each bot should run on a different machine with a minimum of 24GB RAM and 1Gbps network bandwidth.
->>>>>>> 7ea2db31
 
 Minimum hardware requirement:
 - RAM: 4GB
